INTERP = python3
N = 10
VLEVEL = 2

GENERATOR = $(INTERP) ../../chess.py
SOLVER = $(INTERP) ../../../protoB/solver.py
CHECKER = ../../../pcaas/lrat-check
GRABBER = ../../grab_clauses.py
EXTENSION = lrat


q: chess-$(N)-column.data

nq: chess-$(N)-noquant.data

ns: chess-$(N)-noschedule.data

b: chess-$(N)-bucket.data

chess-$(N)-column.data:
	$(GENERATOR) -n $(N) -r chess-$(N)-column | tee chess-$(N)-column.data
	$(SOLVER) -v $(VLEVEL) -i chess-$(N)-column.cnf -s chess-$(N)-column.schedule \
		-p chess-$(N)-column.order -o chess-$(N)-column.$(EXTENSION) 2>&1 | tee -a chess-$(N)-column.data
	$(CHECKER) chess-$(N)-column.cnf chess-$(N)-column.$(EXTENSION) | tee -a chess-$(N)-column.data
	rm -f chess-$(N)-column.$(EXTENSION)

chess-$(N)-noquant.data:
	$(GENERATOR) -n $(N) -r chess-$(N)-noquant | tee chess-$(N)-noquant.data
	grep -v "q" chess-$(N)-noquant.schedule > chess-$(N)-noquant-stripped.schedule
	$(SOLVER) -v $(VLEVEL) -i chess-$(N)-noquant.cnf -s chess-$(N)-noquant-stripped.schedule \
		-p chess-$(N)-noquant.order -o chess-$(N)-noquant.$(EXTENSION) 2>&1 | tee -a chess-$(N)-noquant.data
	$(CHECKER) chess-$(N)-noquant.cnf chess-$(N)-noquant.$(EXTENSION) | tee -a chess-$(N)-noquant.data
	rm -f chess-$(N)-noquant.$(EXTENSION)

chess-$(N)-noschedule.data:
	$(GENERATOR) -n $(N) -r chess-$(N)-noschedule | tee chess-$(N)-noschedule.data
	$(SOLVER) -v $(VLEVEL) -i chess-$(N)-noschedule.cnf \
<<<<<<< HEAD
		-p chess-$(N)-noschedule.order -o chess-$(N)-noschedule.$(EXTENSION)  2>&1 | tee -a chess-$(N)-noschedule.data
=======
		-p chess-$(N)-noschedule.order -o chess-$(N)-noschedule.$(EXTENSION) 2>&1 | tee -a chess-$(N)-noschedule.data
>>>>>>> 054c24e7
	$(CHECKER) chess-$(N)-noschedule.cnf chess-$(N)-noschedule.$(EXTENSION) | tee -a chess-$(N)-noschedule.data
	rm -f chess-$(N)-noschedule.$(EXTENSION)

chess-$(N)-bucket.data:
	$(GENERATOR) -n $(N) -r chess-$(N)-bucket | tee chess-$(N)-bucket.data
	$(SOLVER) -b -v $(VLEVEL) -i chess-$(N)-bucket.cnf \
<<<<<<< HEAD
		-p chess-$(N)-bucket.order -o chess-$(N)-bucket.$(EXTENSION)  2>&1 | tee -a chess-$(N)-bucket.data
=======
		-p chess-$(N)-bucket.order -o chess-$(N)-bucket.$(EXTENSION) 2>&1 | tee -a chess-$(N)-bucket.data
>>>>>>> 054c24e7
	$(CHECKER) chess-$(N)-bucket.cnf chess-$(N)-bucket.$(EXTENSION) | tee -a chess-$(N)-bucket.data
	rm -f chess-$(N)-bucket.$(EXTENSION)

data:
	$(GRABBER) chess-???.data > chess-columnscan.csv
	$(GRABBER) chess-*-bucket.data > chess-bucket.csv
	$(GRABBER) chess-*-noquant.data > chess-noquant.csv
	$(GRABBER) chess-*-noschedule.data > chess-noschedule.csv

clean:
	rm -f *~

superclean: clean
	rm -f *.cnf *.lrat *.lratb *.data *.order *.schedule<|MERGE_RESOLUTION|>--- conflicted
+++ resolved
@@ -35,22 +35,14 @@
 chess-$(N)-noschedule.data:
 	$(GENERATOR) -n $(N) -r chess-$(N)-noschedule | tee chess-$(N)-noschedule.data
 	$(SOLVER) -v $(VLEVEL) -i chess-$(N)-noschedule.cnf \
-<<<<<<< HEAD
-		-p chess-$(N)-noschedule.order -o chess-$(N)-noschedule.$(EXTENSION)  2>&1 | tee -a chess-$(N)-noschedule.data
-=======
 		-p chess-$(N)-noschedule.order -o chess-$(N)-noschedule.$(EXTENSION) 2>&1 | tee -a chess-$(N)-noschedule.data
->>>>>>> 054c24e7
 	$(CHECKER) chess-$(N)-noschedule.cnf chess-$(N)-noschedule.$(EXTENSION) | tee -a chess-$(N)-noschedule.data
 	rm -f chess-$(N)-noschedule.$(EXTENSION)
 
 chess-$(N)-bucket.data:
 	$(GENERATOR) -n $(N) -r chess-$(N)-bucket | tee chess-$(N)-bucket.data
 	$(SOLVER) -b -v $(VLEVEL) -i chess-$(N)-bucket.cnf \
-<<<<<<< HEAD
-		-p chess-$(N)-bucket.order -o chess-$(N)-bucket.$(EXTENSION)  2>&1 | tee -a chess-$(N)-bucket.data
-=======
 		-p chess-$(N)-bucket.order -o chess-$(N)-bucket.$(EXTENSION) 2>&1 | tee -a chess-$(N)-bucket.data
->>>>>>> 054c24e7
 	$(CHECKER) chess-$(N)-bucket.cnf chess-$(N)-bucket.$(EXTENSION) | tee -a chess-$(N)-bucket.data
 	rm -f chess-$(N)-bucket.$(EXTENSION)
 
