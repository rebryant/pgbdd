# Resolution Prover for QBF solver

import sys
import bdd
import resolver


class ProverException(Exception):

    def __init__(self, value):
        self.value = value

    def __str__(self):
        return "Prover Exception: " + str(self.value)

class ProverMode:
    (noProof, refProof, satProof) = list(range(3))
    modeNames = ["No Proof", "Refutation Proof", "Satisfaction Proof"]

class Prover:

    inputClauseCount = 0
    clauseCount = 0
    proofCount = 0
    file = None
    writer = None
    opened = False
    verbLevel = 1
    clauseDict = {}  # Mapping from clause ID to list of literals in clause
    antecedentDict = {}  # Mapping from clause ID to list of antecedents
    mode = None
    doQrat = True
    ### Support for satisfaction proofs
    # Mapping from Id to qlevel.  Items inserted by BDD manager
    idToQlevel = {}
    # Map from qlevel to added resolution clauses
    qlevelClauses = {}
    # Map from qlevel to extension variables.  For each level, have dictionary
    # mapping variable Ids to list of defining clauses
    qlevelEvars = {}
    # Mapping from variable Id to level
    evarQlevels = {}
    # Restrict justifications that encounter degenerate case
    restrictDegeneracies = set([])

    def __init__(self, fname = None, writer = None, mode = None, verbLevel = 1):
        if mode is None:
            self.mode = ProverMode.noProof
        else:
            self.mode = mode
        self.verbLevel = verbLevel
        self.doQrat = False
        if fname is None:
            self.opened = False
            self.file = sys.stdout
        else:
            self.opened = True
            try:
                self.file = open(fname, 'w')
            except Exception:
                raise ProverException("Could not open file '%s'" % fname)
            fields = fname.split('.')
            self.doQrat = fields[-1] == 'qrat'
        self.writer = sys.stderr if writer is None else writer
        self.clauseCount = 0
        self.proofCount = 0
        self.idToQlevel = {}
        self.qlevelClauses = {}
        self.qlevelEvars = {}
        self.evarQlevels = {}
        self.restrictDegeneracies = set([])


    def inputDone(self):
        self.inputClauseCount = self.clauseCount

    def comment(self, comment):
        if self.mode == ProverMode.noProof:
            return
        if self.verbLevel > 1 and comment is not None:
            self.file.write("c " + comment + '\n')

    def createClause(self, result, antecedent, comment = None, isInput = False, isUniversal = False):
        self.comment(comment)
        result = resolver.cleanClause(result)
        if result == resolver.tautologyId:
            return result
        self.clauseCount += 1
        antecedent = list(antecedent)
        middle = ['u'] if isUniversal else []
        rest = result + [0]
        if self.mode == ProverMode.refProof and not self.doQrat:
            rest += antecedent + [0]
        ilist = [self.clauseCount] if not self.doQrat else []
        ilist += middle + rest
        slist = [str(i) for i in ilist]
        istring = " ".join(slist)
        if isInput:
            self.comment(istring)
        else:
            self.file.write(istring + '\n')
        self.clauseDict[self.clauseCount] = result
        self.antecedentDict[self.clauseCount] = antecedent
        return self.clauseCount

    def deleteClauses(self, clauseList):
        if self.mode == ProverMode.refProof:
            if self.doQrat:
                for id in clauseList:
                    self.file.write('d ')
                    for lit in self.clauseDict[id]:
                        self.file.write(str(lit) + ' ')
                    self.file.write('0\n')
            else:
                 for id in clauseList:
                     del self.clauseDict[id]
                 middle = ['d']
                 rest = clauseList + [0]
                 ilist = [self.clauseCount] + middle + rest
                 slist = [str(i) for i in ilist]
                 istring = " ".join(slist)
                 self.file.write(istring + '\n')
        else:
            for id in clauseList:
                middle = ['d']
                rest = clauseList + [0] + self.antecedentDict[id] + [0]
            ilist = [self.clauseCount] + middle + rest
            slist = [str(i) for i in ilist]
            istring = " ".join(slist)
            self.file.write(istring + '\n')
            del self.clauseDict[id]
            del self.antecedentDict[id]

    def generateStepQP(self, fields, addNumber = True, comment = None):
        self.comment(comment)
        if addNumber:
            self.clauseCount += 1
            fields = [str(self.clauseCount)] + fields
        else:
            fields = ['-'] + fields
        if self.doQrat is False:
            self.file.write(' '.join(fields) + '\n')
        return self.clauseCount

    ## Refutation and satisfaction steps

    # Declare variable levels when not default
    def generateLevels(self, varList):
        if self.doQrat:
            # No level shifting in qrat
            return
        levelDict = {}
        for (v, l, e) in varList:
            if l in levelDict:
                levelDict[l].append(v)
            else:
                levelDict[l] = [v]
        levels = sorted(levelDict.keys())
        for l in levels:
            fields = ['-', 'l', str(l)] + [str(v) for v in levelDict[l]] + ['0']
            self.file.write(' '.join(fields) + '\n')

    def proveExtend(self, var, level, comment = None):
        fields = ['x', str(level), str(var), '0']
        if level not in self.qlevelEvars:
            self.qlevelEvars[level] = {}
        self.qlevelEvars[level][var] = []
        self.evarQlevels[var] = level
        self.generateStepQP(fields, False, comment)

    ## Refutation and satisfaction steps, but with different actions

    def proveAddResolution(self, result, antecedent, comment = None):
        rfields = [str(r) for r in result]
<<<<<<< HEAD
=======
        if self.doQrat:
            self.file.write('q ' + ' '.join(rfields) + ' 0\n')
>>>>>>> a9277e06
        afields = [str(a) for a in antecedent]
        cmd =  'ar' if self.mode == ProverMode.refProof else 'a'
        fields = [cmd] + rfields + ['0']
        if self.mode == ProverMode.refProof:
            afields = [str(a) for a in antecedent]
            fields += afields + ['0']
        stepNumber = self.generateStepQP(fields, True, comment)
        if self.mode == ProverMode.satProof:
            qlevel = max([self.idToQlevel[abs(lit)] for lit in result])
            if qlevel in self.qlevelClauses:
                self.qlevelClauses[qlevel].append(stepNumber)
            else:
                self.qlevelClauses[qlevel] = [stepNumber]
        result = resolver.cleanClause(result)
        if result == resolver.tautologyId:
            self.comment(comment)
            return result
        self.clauseDict[stepNumber] = result
        self.antecedentDict[stepNumber] = antecedent
        if self.doQrat:
	    self.file.write(' '.join(rfields) + ' 0\n')
#        if self.doQrat:
#            return self.createClause(result, antecedent, comment)
        return stepNumber

    def proveAddBlocked(self, clause, blockers, comment = None):
        result = resolver.cleanClause(clause)
        if result == resolver.tautologyId:
            self.comment(comment)
            return result
        rfields = [str(r) for r in result]
<<<<<<< HEAD
 #       if self.doQrat:
#	    self.file.write(' '.join(rfields) + ' 0\n')
=======
        if self.doQrat:
            self.file.write('q ' + ' '.join(rfields) + ' 0\n')
>>>>>>> a9277e06
        cmd =  'ab' if self.mode == ProverMode.refProof else 'a'
        fields = [cmd] + rfields + ['0']
        if self.mode == ProverMode.refProof:
            bfields = [str(-abs(b)) for b in blockers]
            fields += bfields + ['0']
        stepNumber = self.generateStepQP(fields, True, comment)
        self.clauseDict[stepNumber] = result
        var = abs(clause[0])
        # Record defining clause
        qlevel = self.evarQlevels[var]
        self.qlevelEvars[qlevel][var].append(stepNumber)
        if self.doQrat:
            return self.createClause(clause, blockers, comment)
        return stepNumber

    ## Refutation-only steps

    def proveUniversal(self, lit, oldId, comment = None):
        fields = ['u', str(lit), str(oldId)]
        stepNumber = self.generateStepQP(fields, True, comment)
        oclause = self.clauseDict[oldId]
        nclause = [l for l in oclause if l != lit]
        self.clauseDict[stepNumber] = nclause
        return stepNumber

    def proveDelete(self, idList, comment = None):
        ilist = [str(id) for id in idList]
        fields = ['d'] + ilist + ['0']
        self.generateStepQP(fields, False, comment)
        for id in idList:
            del self.clauseDict[id]
            if id in self.antecedentDict:
                del self.antecedentDict[id]

    ## Satisfaction-only steps

    def proveAdd(self, result, comment = None):
        result = resolver.cleanClause(result)
        if result == resolver.tautologyId:
            self.comment(comment)
            return result
        rfields = [str(r) for r in result]
<<<<<<< HEAD
#        if self.doQrat:
#	    self.file.write(' '.join(rfields) + ' 0\n')
	fields = ['a'] + rfields + ['0']
=======
        if self.doQrat:
            self.file.write('q ' + ' '.join(rfields) + ' 0\n')
        fields = ['a'] + rfields + ['0']
>>>>>>> a9277e06
        stepNumber = self.generateStepQP(fields, True, comment)
        self.clauseDict[stepNumber] = result
        if self.doQrat:
            return self.createClause(result, comment)
        return stepNumber

    def proveDeleteResolution(self, id, antecedent = None, comment = None):
        if self.doQrat:
<<<<<<< HEAD
            lfields = [str(lit) for lit in self.clauseDict[id]]
	    self.file.write('d ' + ' '.join(lfields) + ' 0\n')
=======
            self.file.write('q d ' + ' '.join(lfields) + ' 0\n')
>>>>>>> a9277e06
            return self.proveDelete([id], comment)
        if antecedent is None:
            antecedent = self.antecedentDict[id]
        afields = [str(a) for a in antecedent]
        fields = ['dr', str(id)] + afields + ['0']
        self.generateStepQP(fields, False, comment)
        if id in self.clauseDict:
            del self.clauseDict[id]
        if id in self.antecedentDict:
            del self.antecedentDict[id]

    def proveDeleteDavisPutnam(self, var, deleteIdList, causeIdList, comment = None):
        dlist = [str(id) for id in deleteIdList]
        if self.doQrat:
            for id in deleteIdList:
                for lit in self.clauseDict[id]:
                    if abs(lit) == var:
<<<<<<< HEAD
 	                self.file.write('d ' + str(lit) + ' ')
=======
                        self.file.write('q d ' + str(lit) + ' ')
>>>>>>> a9277e06
                for lit in self.clauseDict[id]:
                    if abs(lit) != var:
                        self.file.write(str(lit) + ' ')
                self.file.write('0\n')
        else:
            clist = [str(id) for id in causeIdList]
            fields = ['dd', str(var)] + dlist + ['0'] + clist + ['0']
            self.generateStepQP(fields, False, comment)
        for id in deleteIdList:
            del self.clauseDict[id]
            if id in self.antecedentDict:
                del self.antecedentDict[id]

    def qcollect(self, qlevel):
        # self.file.write("QCOLLECT\n");
        # Delete all clauses for qlevels >= qlevel
        qlevels = sorted(self.qlevelClauses.keys(), key=lambda q:-q)
        for q in qlevels:
            # self.file.write ("level?\n")
            if q < qlevel:
                break
            idList = self.qlevelClauses[q]
            idList.reverse()
            comment = "Deleting resolution clauses with qlevel %d" % q
            for id in idList:
                # self.file.write ("clause\n")
                if id in self.antecedentDict:
                    # self.file.write ("true\n")
                    self.proveDeleteResolution(id, self.antecedentDict[id], comment)
                    comment = None
            self.qlevelClauses[q] = []

        qlevels = sorted(self.qlevelEvars.keys(), key=lambda q:-q)
        for q in qlevels:
            if q < qlevel:
                break
            evarList = sorted(self.qlevelEvars[q].keys(), key=lambda i : -i)
            comment = "Deleting defining clauses for extension variables with qlevel %d" % q
            for evar in evarList:
                dlist = self.qlevelEvars[q][evar]
                self.proveDeleteDavisPutnam(evar, dlist, [], comment)
                comment = None
            self.qlevelEvars[q] = {}


    def summarize(self):
        if self.verbLevel >= 1:
            self.writer.write("Total Clauses: %d\n" % self.clauseCount)
            self.writer.write("Input clauses: %d\n" % self.inputClauseCount)
            acount = self.clauseCount - self.inputClauseCount - self.proofCount
            self.writer.write("Added clauses without antecedents: %d\n" % acount)
            self.writer.write("Added clauses requiring proofs: %d\n" % (self.proofCount))

    def __del__(self):
        if self.opened:
            self.file.close()<|MERGE_RESOLUTION|>--- conflicted
+++ resolved
@@ -172,11 +172,6 @@
 
     def proveAddResolution(self, result, antecedent, comment = None):
         rfields = [str(r) for r in result]
-<<<<<<< HEAD
-=======
-        if self.doQrat:
-            self.file.write('q ' + ' '.join(rfields) + ' 0\n')
->>>>>>> a9277e06
         afields = [str(a) for a in antecedent]
         cmd =  'ar' if self.mode == ProverMode.refProof else 'a'
         fields = [cmd] + rfields + ['0']
@@ -208,13 +203,8 @@
             self.comment(comment)
             return result
         rfields = [str(r) for r in result]
-<<<<<<< HEAD
- #       if self.doQrat:
+#       if self.doQrat:
 #	    self.file.write(' '.join(rfields) + ' 0\n')
-=======
-        if self.doQrat:
-            self.file.write('q ' + ' '.join(rfields) + ' 0\n')
->>>>>>> a9277e06
         cmd =  'ab' if self.mode == ProverMode.refProof else 'a'
         fields = [cmd] + rfields + ['0']
         if self.mode == ProverMode.refProof:
@@ -257,15 +247,9 @@
             self.comment(comment)
             return result
         rfields = [str(r) for r in result]
-<<<<<<< HEAD
 #        if self.doQrat:
 #	    self.file.write(' '.join(rfields) + ' 0\n')
 	fields = ['a'] + rfields + ['0']
-=======
-        if self.doQrat:
-            self.file.write('q ' + ' '.join(rfields) + ' 0\n')
-        fields = ['a'] + rfields + ['0']
->>>>>>> a9277e06
         stepNumber = self.generateStepQP(fields, True, comment)
         self.clauseDict[stepNumber] = result
         if self.doQrat:
@@ -274,12 +258,8 @@
 
     def proveDeleteResolution(self, id, antecedent = None, comment = None):
         if self.doQrat:
-<<<<<<< HEAD
             lfields = [str(lit) for lit in self.clauseDict[id]]
 	    self.file.write('d ' + ' '.join(lfields) + ' 0\n')
-=======
-            self.file.write('q d ' + ' '.join(lfields) + ' 0\n')
->>>>>>> a9277e06
             return self.proveDelete([id], comment)
         if antecedent is None:
             antecedent = self.antecedentDict[id]
@@ -297,11 +277,7 @@
             for id in deleteIdList:
                 for lit in self.clauseDict[id]:
                     if abs(lit) == var:
-<<<<<<< HEAD
  	                self.file.write('d ' + str(lit) + ' ')
-=======
-                        self.file.write('q d ' + str(lit) + ' ')
->>>>>>> a9277e06
                 for lit in self.clauseDict[id]:
                     if abs(lit) != var:
                         self.file.write(str(lit) + ' ')
