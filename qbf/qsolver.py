#!/usr/bin/python
# Simple, proof-generating QBF solver based on BDDs

import sys
import getopt
import datetime

import bdd
import resolver
import stream
import qreader
import permutation
import proof

# Increase maximum recursion depth
sys.setrecursionlimit(50 * sys.getrecursionlimit())

def usage(name):
    sys.stderr.write("Usage: %s [-h][-v LEVEL] [-m (n|s|r)] [-l e|u|eu] [-i CNF] [-o file.{qrat,qproof}] [-B BPERM] [-p VPERM] [-c CLUSTER] [-L logfile]\n" % name)
    sys.stderr.write("  -h          Print this message\n")
    sys.stderr.write("  -m MODE     Set proof mode (n = no proof, s = satisfaction, r = refutation)\n")
    sys.stderr.write("  -l e|u|eu   Linearize quantifier blocks for existential (e) and/or universal (u) variables\n")
    sys.stderr.write("  -v LEVEL    Set verbosity level\n")
    sys.stderr.write("  -i CNF      Name of CNF input file\n")
    sys.stderr.write("  -o pfile    Name of proof output file (QRAT or QPROOF format)\n")
    sys.stderr.write("  -B BPERM    Process terms via bucket elimination ordered by permutation file BPERM\n")
    sys.stderr.write("  -p VPERM    Name of file specifying mapping from CNF variable to BDD level\n")
    sys.stderr.write("  -c CLUSTER  Name of file specifying how to group clauses into clusters\n")
    sys.stderr.write("  -L logfile  Append standard error output to logfile\n")

# Verbosity levels
# 0: Totally silent
# 1: Key statistics only
# 2: Summary information
# 3: Proof information
# 4: ?
# 5: Tree generation information

def trim(s):
    while len(s) > 0 and s[-1] == '\n':
        s = s[:-1]
    return s

# Abstract representation of Boolean function
class Term:

    manager = None
    root = None
    support = None    # Variables in support represented by list
    size = 0
    validation = None # Clause id providing validation
    mode = None # What is type of proof is being generated

    def __init__(self, manager, root, validation, mode = None):
        self.manager = manager
        self.root = root
        self.size = self.manager.getSize(root)
        self.support = None
        self.validation = validation
        if mode is None:
            self.mode = proof.ProverMode.noProof
        else:
            self.mode = mode

    def getSupport(self):
        if self.support is None:
            self.support = self.manager.getSupportIds(self.root)
        return self.support

    # Generate conjunction of two terms
    def combine(self, other):
        validation = None
        if self.mode == proof.ProverMode.refProof:
            antecedents = [self.validation, other.validation]
            newRoot, implication = self.manager.applyAndJustify(self.root, other.root)
            if newRoot == self.manager.leaf0:
                comment = "Conjunction: Validation of Empty clause"
            else:
                comment = "Conjunction: Validation of %s" % newRoot.label()
            if implication == resolver.tautologyId:
                if newRoot == self.root:
                    validation = self.validation
                elif newRoot == other.root:
                    validation = other.validation
            else:
                antecedents += [implication]
            if validation is None:
                validation = self.manager.prover.proveAddResolution([newRoot.id], antecedents, comment)
        else:
            newRoot = self.manager.applyAnd(self.root, other.root)
        return Term(self.manager, newRoot, validation, mode = self.mode)

    def equantify(self, literals, prover):
        newRoot = self.manager.equant(self.root, literals)
        validation = None
        if self.mode == proof.ProverMode.refProof:
            antecedents = [self.validation]
            check, implication = self.manager.justifyImply(self.root, newRoot)
            if not check:
                raise bdd.BddException("Implication failed %s -/-> %s" % (self.root.label(), newRoot.label()))
            if implication != resolver.tautologyId:
                antecedents += [implication]
            validation = self.manager.prover.proveAddResolution([newRoot.id], antecedents, "EQuant: Validation of %s" % newRoot.label())
        return Term(self.manager, newRoot, validation, mode = self.mode)

    def uquantify(self, literals, prover):
        newRoot = self.manager.uquant(self.root, literals)
        validation = None
        return Term(self.manager, newRoot, validation, mode = self.mode)

    # Refutation proof: Split universal quantification into two operations per variable
    def restrictRefutation(self, literal, prover):
        antecedents = [self.validation]
        newRoot, implication = self.manager.applyRestrictDown(self.root, literal)
        if implication != resolver.tautologyId:
            antecedents += [implication]
        if newRoot == self.manager.leaf1:
            return None
        elif newRoot == self.manager.leaf0:
            comment = "Restrict: Validation of Empty clause"
        else:
            comment = "Restrict: Validation of %s" % newRoot.label()
        ulit = literal.variable.id
        if literal.high == self.manager.leaf1:
            ulit = -ulit
        rclause = [ulit, newRoot.id]
        # Now apply universal reduction.
        comment = "Apply universal reduction to eliminate variable %d" % literal.variable.id
        if self.manager.prover.doQrat:
            rule1 = self.manager.prover.createClause(rclause, antecedents, comment)
            validation = self.manager.prover.createClause(rclause, [rule1], comment=None, isUniversal=True)
        else:
            rule1 = self.manager.prover.proveAddResolution(rclause, antecedents, comment)
            validation = self.manager.prover.proveUniversal(ulit, rule1, None)
        return Term(self.manager, newRoot, validation, mode = self.mode)

    # Satisfaction proof.  Existential quantification
    def equantifySatisfaction(self, lit, nlit, prover):
        lname = str(lit.variable)
        litid = lit.variable.id

        root1, implication1 = self.manager.applyRestrictUp(self.root, lit)
        if root1 == self.manager.leaf1:
            # Implication will be [-lit, self.root.id]
            up1 = implication1
            shannon1 = None
        elif root1 == self.manager.leaf0:
            rclause = [-litid]
            comment = "Shannon Expansion: Assert !%s" % (lname)
            shannon1 = self.manager.prover.proveAdd(rclause, comment)
            up1 = shannon1
        else:
            rclause = [-litid, root1.id]
            comment = "Shannon Expansion: Assert %s --> %s" % (lname, root1.label())
            shannon1 = self.manager.prover.proveAdd(rclause, comment)
            antecedents = [shannon1, implication1]
            comment = "Resolve with upward implication for N%d" % self.root.id
            up1 = prover.proveAddResolution([-litid, self.root.id], antecedents, comment)

        root0, implication0 = self.manager.applyRestrictUp(self.root, nlit)
        if root0 == self.manager.leaf1:
            up0 = implication0
            shannon0 = None
        elif root0 == self.manager.leaf0:
            rclause = [litid]
            comment = "Shannon Expansion: Assert %s" % (lname)
            shannon0 = self.manager.prover.proveAdd(rclause, comment)
            up0 = shannon0
        else:
            rclause = [litid, root0.id]
            comment = "Shannon Expansion: Assert -%s --> %s" % (lname, root0.label())
            shannon0 = self.manager.prover.proveAdd(rclause, comment)
            antecedents = [shannon0, implication0]
            comment = "Resolve with upward implication for N%d" % self.root.id
            up0 = prover.proveAddResolution([litid, self.root.id], antecedents, comment)

        antecedents = [up1, up0]
        comment = "Deletion of clause [%d] during existential quantfication" % self.root.id
        prover.proveDeleteResolution(self.validation, antecedents, comment)
        prover.qcollect(lit.variable.qlevel)

        comment = "Davis Putnam reduction of variable %s" % lname
        if root1 == self.manager.leaf1:
            newRoot = root1
            prover.proveDeleteDavisPutnam(litid, [shannon0], [], comment)
            validation = self.manager.prover.proveAdd([newRoot.id])
        elif root0 == self.manager.leaf1:
            newRoot = root0
            prover.proveDeleteDavisPutnam(litid, [shannon1], [], comment)
            validation = self.manager.prover.proveAdd([newRoot.id])
        else:
            comment = "Introduce intermediate disjunction of %s and %s" % (root1.label(), root0.label())
            distid = prover.proveAdd([root1.id, root0.id], comment = comment)
            comment = "Delete Shannon expansion clauses"
            prover.proveDeleteDavisPutnam(litid, [shannon1, shannon0], [distid], comment)
            newRoot, justifyOr = self.manager.applyOrJustify(root1, root0)
            antecedents = []
            if justifyOr == resolver.tautologyId:
                pass
            else:
                antecedents.append(justifyOr)
            if newRoot != self.manager.leaf1:
                comment = "Assert unit clause for disjunction %s (= %s | %s)" % (newRoot.label(), root1.label(), root0.label())
                validation = self.manager.prover.proveAdd([newRoot.id], comment)
                antecedents.append(validation)
            comment = "Remove intermediate disjunction"
            prover.proveDeleteResolution(distid, antecedents, comment)

        if newRoot == self.manager.leaf1:
            return None

        # Manager needs to be informed that quantification has completed
        self.manager.markQuantified(lit.variable)
        return Term(self.manager, newRoot, validation, mode = self.mode)


class SolverException(Exception):

    def __init__(self, value):
        self.value = value

    def __str__(self):
        return "Solver Exception: " + str(self.value)


class Solver:
    
    verbLevel = 1
    manager = None
    # How many terms have been generated
    termCount = 0
    # Mapping from input Ids to BDD representation of literal
    litMap = {}

    # Dictionary of Ids of terms remaining to be combined
    activeIds = {}
    # Have found formula to be True, False, or Unknown (None)
    outcome = None
    permuter = None
    prover = None
    writer = None
    # Mapping from quantifier levels to tuple (vars,isExistential)
    quantMap = {}

    def __init__(self, reader = None, prover = None, permuter = None, verbLevel = 1):
        self.verbLevel = verbLevel
        if prover is None:
            prover = proof.Prover(verbLevel = verbLevel)
        self.prover = prover
        self.writer = prover.writer
        #  mapping from each variable to (qlevel,isExistential)
        qmap = { v : (qlevel, isExistential) for (v, qlevel, isExistential) in reader.varList }
        # Construct quantifer level mapping
        self.quantMap = {}
        for (v,qlevel,isExistential) in reader.varList:
            if qlevel in self.quantMap:
                self.quantMap[qlevel][0].append(v)
            else:
                self.quantMap[qlevel] = ([v], isExistential)
        clauseCount = 0
        # Print input clauses
        for clause in reader.clauses:
            clauseCount += 1
            self.prover.createClause(clause, [], "Input clause %d" % clauseCount, isInput = True)

        if clauseCount == 0:
            self.writer.write("No clauses in CNF File\n")
            raise SolverException("Empty CNF file")

        self.prover.inputDone()

        self.manager = bdd.Manager(prover = self.prover, rootGenerator = self.rootGenerator,
                                   nextNodeId = reader.nvar+1, verbLevel = verbLevel)
        # Generate BDD representations of literals
        if permuter is None:
            # Default is identity permutation
            permuter = permutation.Permuter(list(range(1, reader.nvar+1)))
        self.permuter = permuter
        # Construct literal map
        self.litMap = {}
        for vlevel in range(1, reader.nvar+1):
            inputId = self.permuter.forward(vlevel)
            qlevel,isExistential = qmap[inputId]
            var = self.manager.newVariable(qlevel, name = "input-%d" % inputId, id = inputId, existential = isExistential)
            t = self.manager.literal(var, 1)
            self.litMap[ inputId] = t
            e = self.manager.literal(var, 0)
            self.litMap[-inputId] = e
        # Generate BDD representations of clauses
        self.termCount = 0
        self.activeIds = {}
        for clause in reader.clauses:
            self.termCount += 1
            litList = [self.litMap[v] for v in clause]
            if self.prover.mode == proof.ProverMode.noProof:
                root, validation = self.manager.constructClauseNoProof(self.termCount, litList)
            elif self.prover.mode == proof.ProverMode.refProof:
                root, validation = self.manager.constructClause(self.termCount, litList)
            else:
                root, validation = self.manager.constructClauseReverse(self.termCount, litList)
            term = Term(self.manager, root, validation, mode = prover.mode)
            self.activeIds[self.termCount] = term
        self.outcome = None

    # Determine whether term is constant.  Optionally matching specified value
    def termIsConstant(self, id):
        root = self.activeIds[id].root
        return root == self.manager.leaf1 or root == self.manager.leaf0

    def combineTerms(self, id1, id2):
        termA = self.activeIds[id1]
        termB = self.activeIds[id2]
        self.termCount += 1
        if self.verbLevel >= 3:
            print("Computing T%d (Node %s) & T%d (Node %s) --> T%d" % (id1, termA.root.label(), id2, termB.root.label(), self.termCount))
        newTerm = termA.combine(termB)
        comment = "T%d (Node %s) & T%d (Node %s) --> T%s (Node %s)" % (id1, termA.root.label(), id2, termB.root.label(),
                                                                      self.termCount, newTerm.root.label())
        self.prover.comment(comment)
        if self.verbLevel >= 3:
            print("  T%d (Node N%d, QL=%d) support = %s" % (self.termCount, newTerm.root.id, newTerm.root.qlevel, self.manager.getSupportIds(newTerm.root)))

        if self.prover.mode == proof.ProverMode.satProof:
            comment = "Assertion of T%d (N%d)" % (self.termCount, newTerm.root.id)
            newTerm.validation = self.prover.proveAdd([newTerm.root.id], comment)
            justificationA = [newTerm.validation]
            implA = self.manager.justifyImply(newTerm.root, termA.root)[1]
            if implA is not resolver.tautologyId:
                justificationA.append(implA)
            implB = self.manager.justifyImply(newTerm.root, termB.root)[1]
            justificationB = [newTerm.validation]
            if implB is not resolver.tautologyId:
                justificationB.append(implB)
            comment = "Delete unit clauses for T%d and T%d" % (id1, id2)
            self.prover.proveDeleteResolution(termA.validation, justificationA, comment)
            self.prover.proveDeleteResolution(termB.validation, justificationB)

        del self.activeIds[id1]
        del self.activeIds[id2]
        if self.prover.opened and self.verbLevel >= 3:
            self.writer.write(comment + '\n')
        self.activeIds[self.termCount] = newTerm
        if newTerm.root == self.manager.leaf0:
            if self.verbLevel >= 1:
                self.writer.write("Conjunction: Formula FALSE\n")
            self.outcome = False
            self.manager.summarize()
            return -1
        return self.termCount

    # Used in refutation proofs, and when no proof
    def equantifyTerm(self, id, varList):
        term = self.activeIds[id]
        del self.activeIds[id]
        litList = [self.litMap[v] for v in varList]
        clause = self.manager.buildClause(litList)
        self.termCount += 1
        vstring = " ".join(sorted([str(v) for v in varList]))
        if self.verbLevel >= 3:
            print("Computing T%d (Node %s) EQuant(%s) --> T%d" % (id, term.root.label(), vstring, self.termCount))
        newTerm = term.equantify(clause, self.prover)
        if self.prover.mode == proof.ProverMode.refProof:
            comment = "T%d (Node %s) EQuant(%s) --> T%d (Node %s)" % (id, term.root.label(), vstring, self.termCount, newTerm.root.label())
            self.prover.comment(comment)
            if self.verbLevel >= 3:
                print(comment)
        self.activeIds[self.termCount] = newTerm
        # This could be a good time for garbage collection
        clauseList = self.manager.checkGC(generateClauses = self.prover.mode != proof.ProverMode.noProof)
        if len(clauseList) > 0:
            self.prover.deleteClauses(clauseList)
        return self.termCount

    # Used in refutation proofs
    def uquantifyTermSingle(self, id, var):
        term = self.activeIds[id]
        del self.activeIds[id]
        lit = self.litMap[var]
        if self.verbLevel >= 3:
            print("Computing T%d (Node %s) Restrict1(%s)" % (id, term.root.label(), str(var)))
        term1 = term.restrictRefutation(lit, self.prover)
        if term1 is not None:
            if term1.root == self.manager.leaf0:
                if self.verbLevel >= 1:
                    self.writer.write("Positive cofactor FALSE\n")
                self.outcome = False
                self.manager.summarize()
                return -1
            self.termCount += 1
            id1 = self.termCount
            self.activeIds[id1] = term1

        nlit = self.litMap[-var]
        if self.verbLevel >= 3:
            print("Computing T%d (Node %s) Restrict0(%s)" % (id, term.root.label(), str(var)))
        term0 = term.restrictRefutation(nlit, self.prover)
        if term0 is not None:
            if term0.root == self.manager.leaf0:
                if self.verbLevel >= 1:
                    self.writer.write("Negative cofactor FALSE\n")
                self.outcome = False
                self.manager.summarize()
                return -1
            self.termCount += 1
            id0 = self.termCount
            self.activeIds[id0] = term0

        if term1 is None and term0 is None:
            msg = "Got C1 for both cofactors of %s" % (term.root.label())
            raise SolverException(msg)

        if term1 is None:
            newId = id0
        elif term0 is None:
            newId = id1
        else:
            newId = self.combineTerms(id1, id0)
        # Manager needs to be informed that quantification has completed
        self.manager.markQuantified(lit.variable)
        # This could be a good time for garbage collection
        clauseList = self.manager.checkGC()
        if len(clauseList) > 0:
            self.prover.deleteClauses(clauseList)
        return newId

    # Used in satisfaction proofs
    def equantifyTermSingle(self, id, var):
        term = self.activeIds[id]
        del self.activeIds[id]
        lit = self.litMap[var]
        nlit = self.litMap[-var]
        if self.verbLevel >= 3:
            print("Computing T%d (Node %s) EQuant(%s)" % (id, term.root.label(), str(var)))
            print("  lit = %s,  nlit = %s" % (lit.label(), nlit.label()))
        newTerm = term.equantifySatisfaction(lit, nlit, self.prover)
        newId = -1
        if newTerm is None:
            if self.verbLevel >= 3:
                print("T%d (Node %s) EQuant(%s) --> ONE" % (id, term.root.label(), str(var)))
        else:
            self.termCount += 1

            comment = "T%d (Node %s) EQuant(%s) --> T%d (Node %s)" % (id, term.root.label(), str(var), self.termCount, newTerm.root.label())
            self.prover.comment(comment)
            if self.verbLevel >= 3:
                print(comment)
            self.activeIds[self.termCount] = newTerm
            newId = self.termCount
        # This could be a good time for garbage collection
        self.manager.checkGC(generateClauses = False)
        return newId



    # Used in satisfaction proofs, and when no proof
    def uquantifyTerm(self, id, varList):
        term = self.activeIds[id]
        del self.activeIds[id]
        litList = [self.litMap[v] for v in varList]
        clause = self.manager.buildClause(litList)
        vstring = " ".join(sorted([str(v) for v in varList]))
        if self.verbLevel >= 3:
            print("Computing T%d (Node %s) UQuant(%s)" % (id, term.root.label(), vstring))
        newTerm = term.uquantify(clause, self.prover)
        if newTerm.root == self.manager.leaf0:
            if self.verbLevel >= 1:
                self.writer.write("Universal Quantification: Formula FALSE\n")
            self.outcome = False
            self.manager.summarize()
            return -1
        self.termCount += 1
        if self.prover.mode == proof.ProverMode.satProof:
            comment = "T%d (Node %s) UQuant(%s) --> T%d (Node %s)" % (id, term.root.label(), vstring, self.termCount, newTerm.root.label())
            newTerm.validation = self.manager.prover.proveAdd([newTerm.root.id], comment)
            antecedents = [newTerm.validation]
            check, implication = self.manager.justifyImply(newTerm.root, term.root)
            if not check:
                raise bdd.BddException("Implication failed %s -/-> %s" % (newTerm.root.label(), term.root.label()))
            if implication != resolver.tautologyId:
                antecedents += [implication]
            self.manager.prover.proveDeleteResolution(term.validation, antecedents, "Delete unit clause for T%d" % (id))
        self.activeIds[self.termCount] = newTerm
        # This could be a good time for garbage collection
        self.manager.checkGC(generateClauses = False)
        return self.termCount

    def processClusters(self, cfile):
        try:
            infile = open(cfile, 'r')
        except:
            self.writer.write("ERROR: Could not open cluster file '%s'\n" % cfile)
            return False
        clusterCount = 0
        clauseCount = 0
        for line in infile:
            line = trim(line)
            cnum = clusterCount + 1
            slist = line.split()
            try:
                clist = [int(s) for s in line.split()]
            except:
                self.writer.write("ERROR: Invalid clause number in cluster #%d\n" % cnum)
                return False
            if len(clist) == 0:
                continue
            id = clist[0]
            for nextId in clist[1:]:
                id = self.combineTerms(id, nextId)
                if id < 0:
                    self.writer.write("ERROR: Conjunction of input clauses for cluster #%d is unsatisfiable\n" % cnum)
                    return False
            clauseCount += len(clist)
            clusterCount += 1
            if self.verbLevel >= 3:
                self.writer.write("Combined %d clauses to form cluster #%d (T%d)\n" % (len(clist), cnum, id))
        if self.verbLevel >= 2:
            self.writer.write("Combined %d clauses to form %d clusters\n" % (clauseCount, clusterCount))
        infile.close()
        return True
<<<<<<< HEAD
                

    def runNoSchedule(self):
        # Start by conjuncting all clauses to get single BDD
        id = self.activeIds.keys()[0]
        while (len(self.activeIds) > 1):
            i, j = self.choosePair()
            id = self.combineTerms(i, j)
            if id < 0:
                return
        if self.verbLevel >= 2:
            self.writer.write("Conjunction of clauses.  Size: %d\n" % (self.activeIds[id].size))
        # Now handle all of the quantifications:
        levels = sorted(self.quantMap.keys(), key = lambda x : -x)
        for level in levels:
            if self.termIsConstant(id):
                if self.verbLevel >= 3:
                    self.writer.write("Encountered constant value before performing quantification level %d\n" % level)
                break
            vars, isExistential = self.quantMap[level]
            if len(vars) == 0:
                continue
            if self.verbLevel >= 3:
                self.writer.write("Quantifying %s level %d.  Vars = %s\n" % 
                                  ("existential" if isExistential else "universal", level, str(vars)))
            if self.prover.mode == proof.ProverMode.refProof:
                if isExistential:
                    id = self.equantifyTerm(id, vars)
                else:
                    # Must have single variable at this level
                    v = vars[0]
                    id = self.uquantifyTermSingle(id, v)
                    if id < 0:
                        return
            else:
                if isExistential:
                    # Must have single variable as this level
                    v = vars[0]
                    id = self.equantifyTermSingle(id, v)
                    if id < 0:
                        break
                else:
                    id = self.uquantifyTerm(id, vars)

                    if id < 0:
                        return

        # Get here only haven't hit 0
        if self.prover.mode == proof.ProverMode.satProof:
            # Make sure all clauses cleared away
            self.prover.qcollect(1)
        if self.verbLevel > 0:
            if self.prover.mode == proof.ProverMode.refProof:
                self.writer.write("ERROR: Formula is TRUE\n")
            else:
                self.writer.write("Formula TRUE\n")
            self.manager.summarize()


=======
        
>>>>>>> a9277e06
    def placeInQuantBucket(self, buckets, id):
        term = self.activeIds[id]
        level = term.root.qlevel-1
        if level > 0:
            buckets[level].append(id)

    # Bucket elimination based on quantification levels
    def runQuantBucket(self):
        levels = sorted(self.quantMap.keys(), key = lambda x : -x)
        buckets = { level : [] for level in levels }
        # Insert ids into lists according quantification level
        ids = sorted(self.activeIds.keys())
        for id in ids:
            if self.verbLevel >= 3:
                self.writer.write("Initial cluster #%d.  Size: %d\n" % (id, self.activeIds[id].size))
            self.placeInQuantBucket(buckets, id)
        for blevel in levels:
            vars, isExistential = self.quantMap[blevel]
            if self.verbLevel >= 3:
                self.writer.write("Quantifying %s level %d.  Vars = %s.  Bucket size = %d\n" %
                                  ("existential" if isExistential else "universal", blevel, str(vars), len(buckets[blevel])))
            if isExistential:
                # Conjunct all terms in bucket
                while len(buckets[blevel]) > 1:
                    id1 = buckets[blevel][0]
                    id2 = buckets[blevel][1]
                    buckets[blevel] = buckets[blevel][2:]
                    newId = self.combineTerms(id1, id2)
                    if newId < 0:
                        # Hit False case
                        return
                    self.placeInQuantBucket(buckets, newId)
                if blevel > 0 and len(buckets[blevel]) > 0:
                    id = buckets[blevel][0]
                    buckets[blevel] = []
                    if self.prover.mode == proof.ProverMode.satProof:
                        # Satisfaction
                        if len(vars) > 1:
                            raise SolverException("Must serialize existential quantifiers")
                        var = vars[0]
                        newId = self.equantifyTermSingle(id, var)
                        if newId >= 0:
                            self.placeInQuantBucket(buckets, newId)
                    else:
                        # Refutation, or no proof
                        newId = self.equantifyTerm(id, vars)
                        self.placeInQuantBucket(buckets, newId)
            else:
                # Universal quantification
                if self.prover.mode == proof.ProverMode.refProof:
                    # Require vars to be single variable
                    if len(vars) > 1:
                        raise SolverException("Must serialize universal quantifiers")
                    v = vars[0]
                    for id in buckets[blevel]:
                        newId = self.uquantifyTermSingle(id, v)
                        if newId < 0:
                            # Formula is False
                            return
                        self.placeInQuantBucket(buckets, newId)
                else:
                    # Satisfaction, or no proof
                    for id in buckets[blevel]:
                        newId = self.uquantifyTerm(id, vars)
                        if newId < 0:
                            # Formula is False
                            if self.verbLevel >= 0:
                                if self.prover.mode == proof.ProverMode.satProof:
                                    self.writer.write("ERROR: Formula is FALSE\n")
                                else:
                                    self.writer.write("Formula is FALSE\n")
                                return
                        self.placeInQuantBucket(buckets, newId)

        # Get here only haven't hit 0
        if self.prover.mode == proof.ProverMode.satProof:
            # Make sure all clauses cleared away
            self.prover.qcollect(1)

        if self.verbLevel >= 0:
            if self.prover.mode == proof.ProverMode.refProof:
                self.writer.write("ERROR: Formula is TRUE\n")
            else:
                self.writer.write("Formula TRUE\n")
            self.manager.summarize()

    # Provide roots of active nodes to garbage collector
    def rootGenerator(self):
        rootList = [t.root for t in self.activeIds.values()]
        rootList += self.litMap.values()
        return rootList


      
def run(name, args):
    cnfName = None
    proofName = None
    permuter = None
    bpermuter = None
    doBucket = True
    verbLevel = 1
    logName = None
    mode = proof.ProverMode.noProof
    clusterFile = None
    stretchExistential = False
    stretchUniversal = False

    optlist, args = getopt.getopt(args, "hbB:c:m:l:v:i:o:m:p:L:")
    for (opt, val) in optlist:
        if opt == '-h':
            usage(name)
            return
        if opt == '-b':
            doBucket = True
        elif opt == '-B':
            bpermuter = permutation.readPermutation(val)
            if bpermuter is None:
                return
        elif opt == '-c':
            clusterFile = val
        elif opt == '-m':
            if val == 's':
                mode = proof.ProverMode.satProof
            elif val == 'r':
                mode = proof.ProverMode.refProof
            elif val == 'n':
                mode = proof.ProverMode.noProof
            else:
                sys.stderr.write("Unknown proof mode '%s'\n" % val)
                usage(name)
                return
        elif opt == '-l':
            for v in val:
                if v == 'e':
                    stretchExistential = True
                elif v == 'u':
                    stretchUniversal = True
                else:
                    sys.stderr.write("Unknown linearization option '%s'\n" % v)
                    usage(name)
                    return
        elif opt == '-v':
            verbLevel = int(val)
        elif opt == '-i':
            cnfName = val
        elif opt == '-o':
            proofName = val
        elif opt == '-p':
            permuter = permutation.readPermutation(val)
            if permuter is None:
                return
        elif opt == '-L':
            logName = val
        else:
            sys.stderr.write("Unknown option '%s'\n" % opt)
            usage(name)
            return

    writer = stream.Logger(logName)

    try:
        prover = proof.Prover(proofName, writer = writer, verbLevel = verbLevel, mode = mode)
    except Exception as ex:
        writer.write("Couldn't create prover (%s)\n" % str(ex))
        return

    start = datetime.datetime.now()

    if mode == proof.ProverMode.satProof:
        stretchExistential = True
    if mode == proof.ProverMode.refProof:
        stretchUniversal = True

    try:
        reader = qreader.QcnfReader(cnfName, bpermuter, stretchExistential, stretchUniversal)
    except Exception as ex:
        writer.write("Aborted: %s\n" % str(ex))
        return
    
    if reader.stretched and mode != proof.ProverMode.noProof:
        prover.generateLevels(reader.varList)

    solver = Solver(reader, prover = prover, permuter = permuter, verbLevel = verbLevel)

    if clusterFile is None or solver.processClusters(clusterFile):
        solver.runQuantBucket()


    delta = datetime.datetime.now() - start
    seconds = delta.seconds + 1e-6 * delta.microseconds
    if verbLevel > 0:
        writer.write("Elapsed time for SAT: %.2f seconds\n" % seconds)
    if writer != sys.stderr:
        writer.close()
    
if __name__ == "__main__":
    run(sys.argv[0], sys.argv[1:])

    

    <|MERGE_RESOLUTION|>--- conflicted
+++ resolved
@@ -517,69 +517,7 @@
             self.writer.write("Combined %d clauses to form %d clusters\n" % (clauseCount, clusterCount))
         infile.close()
         return True
-<<<<<<< HEAD
-                
-
-    def runNoSchedule(self):
-        # Start by conjuncting all clauses to get single BDD
-        id = self.activeIds.keys()[0]
-        while (len(self.activeIds) > 1):
-            i, j = self.choosePair()
-            id = self.combineTerms(i, j)
-            if id < 0:
-                return
-        if self.verbLevel >= 2:
-            self.writer.write("Conjunction of clauses.  Size: %d\n" % (self.activeIds[id].size))
-        # Now handle all of the quantifications:
-        levels = sorted(self.quantMap.keys(), key = lambda x : -x)
-        for level in levels:
-            if self.termIsConstant(id):
-                if self.verbLevel >= 3:
-                    self.writer.write("Encountered constant value before performing quantification level %d\n" % level)
-                break
-            vars, isExistential = self.quantMap[level]
-            if len(vars) == 0:
-                continue
-            if self.verbLevel >= 3:
-                self.writer.write("Quantifying %s level %d.  Vars = %s\n" % 
-                                  ("existential" if isExistential else "universal", level, str(vars)))
-            if self.prover.mode == proof.ProverMode.refProof:
-                if isExistential:
-                    id = self.equantifyTerm(id, vars)
-                else:
-                    # Must have single variable at this level
-                    v = vars[0]
-                    id = self.uquantifyTermSingle(id, v)
-                    if id < 0:
-                        return
-            else:
-                if isExistential:
-                    # Must have single variable as this level
-                    v = vars[0]
-                    id = self.equantifyTermSingle(id, v)
-                    if id < 0:
-                        break
-                else:
-                    id = self.uquantifyTerm(id, vars)
-
-                    if id < 0:
-                        return
-
-        # Get here only haven't hit 0
-        if self.prover.mode == proof.ProverMode.satProof:
-            # Make sure all clauses cleared away
-            self.prover.qcollect(1)
-        if self.verbLevel > 0:
-            if self.prover.mode == proof.ProverMode.refProof:
-                self.writer.write("ERROR: Formula is TRUE\n")
-            else:
-                self.writer.write("Formula TRUE\n")
-            self.manager.summarize()
-
-
-=======
-        
->>>>>>> a9277e06
+
     def placeInQuantBucket(self, buckets, id):
         term = self.activeIds[id]
         level = term.root.qlevel-1
